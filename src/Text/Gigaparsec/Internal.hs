{-# LANGUAGE Trustworthy #-}
{-# LANGUAGE DeriveFunctor, StandaloneDeriving, NamedFieldPuns, CPP #-}
#include "portable-unlifted.h"
{-# OPTIONS_HADDOCK hide #-}
{-# LANGUAGE ExistentialQuantification, UnicodeSyntax #-}
{-|
Module      : Text.Gigaparsec.Internal
Description : Internals of Gigaparsec
License     : BSD-3-Clause
Maintainer  : Jamie Willis, Gigaparsec Maintainers
Stability   : unstable

This module does __not__ adhere to PVP, and can change at any time as
required by the maintainers of the library. Use this functionality at your
own risk.

@since 0.1.0.0
-}
module Text.Gigaparsec.Internal (module Text.Gigaparsec.Internal, module Input) where

import Control.Monad.RT (RT)
import Text.Gigaparsec.Internal.Errors (Error, Hints, ExpectItem, CaretWidth)
import Text.Gigaparsec.Internal.Errors qualified as Errors (
    emptyErr, expectedErr, specialisedErr, mergeErr, unexpectedErr,
    isExpectedEmpty, presentationOffset, useHints, DefuncHints(Blank), addError,
  )
import Text.Gigaparsec.Internal.Input (Input, inputToString, stringInput, unconsInput, InputOps)
import Text.Gigaparsec.Internal.Input qualified as Input

import Control.Applicative (Applicative(liftA2), Alternative(empty, (<|>), many, some)) -- liftA2 required until 9.6
import Control.Selective (Selective(select))

import Data.Set (Set)

CPP_import_PortableUnlifted

{-
Notes:

We are making a stripped back implementation, where there are way fewer generalisations
on the type: for now, no monad transformers, generalised input types, etc etc.
For consistency with other libraries, this is usually called `Parsec`.

Experimentally, it seems like dual-continuation implementations may be
faster than quad-continuation implementations. This will need some more
investigation and benchmarking to be sure about this however. We'll get a
core representation settled before doing any "hard" work (the composite
combinator API, however, can be done whenever).
-}

{-|
This type represents parsers as a first-class value.

Values of this type are constructed using the library's combinators, to build
up a final 'Parsec' value that can be passed to 'Text.Gigaparsec.parse' or one
of the similar functions. This is implemented internally similar to other
libraries like @parsec@ and @gigaparsec@.

@since 0.1.0.0
-}
type Parsec :: * -> *
newtype Parsec a = Parsec {
    unParsec :: forall r. State
             -> (a -> State -> RT r)     -- the good continuation
             -> (Error -> State -> RT r) -- the bad continuation
             -> RT r
  }

-- | @since 0.1.0.0
deriving stock instance Functor Parsec -- not clear if there is a point to implementing this

-- | @since 0.1.0.0
instance Applicative Parsec where
  pure :: a -> Parsec a
  pure x = Parsec $ \st ok _ -> ok x st
  -- Continue with x and no input consumed.

  liftA2 :: (a -> b -> c) -> Parsec a -> Parsec b -> Parsec c
  liftA2 f (Parsec p) (Parsec q) = Parsec $ \st ok err ->
    let ok' x st' = q st' (ok . f x) err
    --                    ^^^^^^^^^^
    -- continue with (f x y), where y is the output of q
    in  p st ok' err

  (*>) :: Parsec a -> Parsec b -> Parsec b
  (*>) = liftA2 (const id)

  (<*) :: Parsec a -> Parsec b -> Parsec a
  (<*) = liftA2 const

  {-# INLINE pure #-}
  {-# INLINE liftA2 #-}
  {-# INLINE (<*) #-}
  {-# INLINE (*>) #-}

-- | @since 0.1.0.0
instance Selective Parsec where
  select :: Parsec (Either a b) -> Parsec (a -> b) -> Parsec b
  select p q = _branch p q (pure id)

  {-# INLINE select #-}

{-# INLINE _branch #-}
{-|
This is an internal implementation of `branch`, which is more efficient than
the Selective default `branch`. We should be using this internally, and it
can be dropped if https://github.com/snowleopard/selective/issues/74 is implemented.
-}
_branch :: Parsec (Either a b) -> Parsec (a -> c) -> Parsec (b -> c) -> Parsec c
_branch (Parsec p) (Parsec q1) (Parsec q2) = Parsec $ \st ok err ->
  let ok' x st' = case x of
        Left a  -> q1 st' (ok . ($ a)) err
        --                ^^^^^^^^^^^^
        Right b -> q2 st' (ok . ($ b)) err
        --                ^^^^^^^^^^^^
        -- feed a/b to the function of the good continuation
  in  p st ok' err

-- | @since 0.1.0.0
instance Monad Parsec where
  return :: a -> Parsec a
  return = pure

  (>>=) :: Parsec a -> (a -> Parsec b) -> Parsec b
  Parsec p >>= f = Parsec $ \st ok err ->
    let ok' x st' = unParsec (f x) st' ok err
    --              ^^^^^^^^^^^^^^
    -- get the parser obtained from feeding the output of p to f
    in  p st ok' err

  (>>) :: Parsec a -> Parsec b -> Parsec b
  (>>) = (*>)

  {-# INLINE return #-}
  {-# INLINE (>>=) #-}

raise :: (State -> Error) -> Parsec a
raise mkErr = Parsec $ \st _ bad -> useHints bad (mkErr st) st

-- | @since 0.1.0.0
instance Alternative Parsec where
  empty :: Parsec a
  empty = raise (`emptyErr` 0)

  -- FIXME: I feel like there is something missing here with hint merging from ctx.mergeHints
  -- if the hint stack is not real then it lives in the continuation trace, but I don't know... which
  (<|>) :: Parsec a -> Parsec a -> Parsec a
  Parsec p <|> Parsec q = Parsec $ \st ok bad ->
    let bad' err st'
          | consumed st' > consumed st = bad err st'
          --  ^ fail if p failed *and* consumed
          | otherwise    = q st' (\x st'' -> ok x (errorToHints st'' err))
                                 (\err' -> bad (Errors.mergeErr err err'))
    in  p st ok bad'

  many :: Parsec a -> Parsec [a]
  many = manyr (:) []

  some :: Parsec a -> Parsec [a]
  some = somer (:) []

  {-# INLINE empty #-}
  {-# INLINE (<|>) #-}
  {-# INLINE many #-}
  {-# INLINE some #-}

{-|
This combinator will parse the given parser @p@ __zero__ or more times,
combining the results with the function @f@ and base value @k@ from the right.

@p@ will continue to be parsed until it fails having __not consumed__ input.
All of the results generated by the successful parses are then combined in a right-to-left
fashion using the function @f@: the right-most value provided to @f@ is the value @k@.
If this parser does fail at any point having consumed input, this combinator will fail.

==== __Examples__
> many = manyr (:) []

@since 0.3.0.0
-}
{-# INLINE manyr #-}
manyr :: (a -> b -> b) -- ^ @f@, function to apply to each value produced by @p@ starting at the right.
      -> b             -- ^ @k@, the value to use when this parser no longer succeeds.
      -> Parsec a      -- ^ @p@, the parser to repeatedly run zero or more times.
      -> Parsec b      -- ^ a parser which parses @p@ many times and folds the results together with @f@ and @k@ right-associatively.
manyr f k p = let go = liftA2 f p go <|> pure k in go

{-|
This combinator will parse the given parser @p@ __one__ or more times,
combining the results with the function @f@ and base value @k@ from the right.

@p@ will continue to be parsed until it fails having __not consumed__ input.
All of the results generated by the successful parses are then combined in a right-to-left
fashion using the function @f@: the right-most value provided to @f@ is the value @k@.
If this parser does fail at any point having consumed input, this combinator will fail.

==== __Examples__
> some = somer (:) []

@since 0.3.0.0
-}
{-# INLINE somer #-}
somer :: (a -> b -> b) -- ^ function to apply to each value produced by this parser, starting at the right.
      -> b             -- ^ @k@, the value to use when this parser no longer succeeds.
      -> Parsec a      -- ^ @p@, the parser to repeatedly run one or more times.
      -> Parsec b      -- ^ a parser which parses @p@ some times and folds the results together with @f@ and @k@ right-associatively.
somer f k p = liftA2 f p (manyr f k p)

-- | @since 0.1.0.0
instance Semigroup m => Semigroup (Parsec m) where
  (<>) :: Parsec m -> Parsec m -> Parsec m
  (<>) = liftA2 (<>)

  {-# INLINE (<>) #-}

-- | @since 0.1.0.0
instance Monoid m => Monoid (Parsec m) where
  mempty :: Parsec m
  mempty = pure mempty

  {-# INLINE mempty #-}

{-|
<<<<<<< HEAD
The 'State' of a parser describes its current position and what input is left to be processed, among other things.

'State' is existentially quantified over the input type.
This can make 'State' tricky to work with when using the fields 'input' and 'inputOps', as they cannot be used as projections;
instead, access them via pattern matching.

See also 'useInput' and 'useState', which provide recursors on 'State' in a CPS form.
=======
The 'State' of the parser, containing position information, the input being parsed, and more.

@since 0.1.0.0
>>>>>>> 919ec1aa
-}
type State :: UnliftedDatatype
data State = ∀ s . State {
    -- | the input stream, in future this may be generalised
    input :: !s,
    -- | the operations which process the 'input' stream
    inputOps :: {-# UNPACK #-} !(InputOps s),
    -- | has the parser consumed input since the last relevant handler?
    consumed :: {-# UNPACK #-} !Word,
    -- | the current line number (incremented by \n)
    line :: {-# UNPACK #-} !Word,
    -- | the current column number (have to settle on a tab handling scheme)
    col  :: {-# UNPACK #-} !Word,
    -- | the valid for which hints can be used
    hintsValidOffset :: {-# UNPACK #-} !Word,
    -- | the hints at this point in time
    hints :: Hints,
    -- | Debug nesting
    debugLevel :: {-# UNPACK #-} !Int
  }

{-|
Apply the given function to the 'input' of the 'State', which may use the 'inputOps'.
-}
useInput :: State -> (∀ s . (Input s -> r)) -> r
useInput (State {input, inputOps}) f = f (Input.Input input inputOps)

{-|
A recursor for the 'State' type.

This is sometimes preferable to using record projections, as the latter tend not to work for the fields referencing the existentially bound type in 'State'.
In particular, if 'input' and/or 'inputOps' are to be updated, one cannot use projections to get their old values.
-}
useState :: State 
  -> (∀ s . s -> InputOps s -> Word -> Word -> Word -> Word -> Hints -> Int -> r) -> r
useState (State {..}) f = f input inputOps consumed line col hintsValidOffset hints debugLevel
stInputToString :: State -> String
stInputToString st = useInput st $ \inp -> Input.inputToString inp

emptyState :: (Input s) -> State
emptyState !(Input.Input str inputStream) = State { 
                          input = str
                        , inputOps = inputStream
                        , consumed = 0
                        , line = 1
                        , col = 1
                        , hintsValidOffset = 0
                        , hints = Errors.Blank
                        , debugLevel = 0
                        }

emptyErr :: State -> Word -> Error
emptyErr State{..} = Errors.emptyErr consumed line col

expectedErr :: State -> Set ExpectItem -> Word -> Error
expectedErr State{..} = Errors.expectedErr input consumed line col

specialisedErr :: State -> [String] -> CaretWidth -> Error
specialisedErr State{..} = Errors.specialisedErr consumed line col

unexpectedErr :: State -> Set ExpectItem -> String -> CaretWidth -> Error
unexpectedErr State{..} = Errors.unexpectedErr consumed line col

errorToHints :: State -> Error -> State
errorToHints st@State{..} err
  | consumed == Errors.presentationOffset err
  , not (Errors.isExpectedEmpty err) =
    if hintsValidOffset < consumed then st { hints = Errors.addError (Errors.Blank) err, hintsValidOffset = consumed }
    else                                st { hints = Errors.addError hints err }
errorToHints st _ = st

useHints :: (Error -> State -> RT r) -> (Error -> State -> RT r)
useHints bad err st@State{hintsValidOffset, hints}
  | presentationOffset == hintsValidOffset = bad (Errors.useHints hints err) st
  | otherwise                              = bad err st{ hintsValidOffset = presentationOffset, hints = Errors.Blank }
  where !presentationOffset = Errors.presentationOffset err

adjustErr :: (Error -> Error) -> Parsec a -> Parsec a
adjustErr f (Parsec p) = Parsec $ \st good bad -> p st good $ \err -> bad (f err)<|MERGE_RESOLUTION|>--- conflicted
+++ resolved
@@ -221,7 +221,6 @@
   {-# INLINE mempty #-}
 
 {-|
-<<<<<<< HEAD
 The 'State' of a parser describes its current position and what input is left to be processed, among other things.
 
 'State' is existentially quantified over the input type.
@@ -229,11 +228,6 @@
 instead, access them via pattern matching.
 
 See also 'useInput' and 'useState', which provide recursors on 'State' in a CPS form.
-=======
-The 'State' of the parser, containing position information, the input being parsed, and more.
-
-@since 0.1.0.0
->>>>>>> 919ec1aa
 -}
 type State :: UnliftedDatatype
 data State = ∀ s . State {
