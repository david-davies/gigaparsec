--- conflicted
+++ resolved
@@ -60,14 +60,7 @@
           cabal test $CONFIG --test-options="--color always"
 
       - name: Doc
-<<<<<<< HEAD
         run: cabal haddock gigaparsec
-=======
-      # Define the `__HADDOCK__` C macro only for the documentation generation.
-      # This is used when generating the type-specialised docs, but allows
-      # the actual haskell library to export the non-specialised versions.
-        run: cabal haddock gigaparsec --haddock-options=--optghc=-cpp --haddock-options=--optghc=-D__HADDOCK__ $CONFIG
->>>>>>> 919ec1aa
 
   deploy:
     name: Deploy Docs
